--- conflicted
+++ resolved
@@ -278,114 +278,10 @@
     public List<QueryRow> query(QueryOptions options) throws CouchbaseLiteException {
         if (options == null)
             options = new QueryOptions();
-<<<<<<< HEAD
-        }
-
-        // OPT: It would be faster to use separate tables for raw-or ascii-collated views so that
-        // they could be indexed with the right collation, instead of having to specify it here.
-        String collationStr = "";
-        if(collation == TDViewCollation.TDViewCollationASCII) {
-            collationStr += " COLLATE JSON_ASCII";
-        }
-        else if(collation == TDViewCollation.TDViewCollationRaw) {
-            collationStr += " COLLATE JSON_RAW";
-        }
-
-        String sql = "SELECT key, value, docid, revs.sequence";
-        if (options.isIncludeDocs()) {
-            sql = sql + ", revid, json";
-        }
-        sql = sql + " FROM maps, revs, docs WHERE maps.view_id=?";
-
-        List<String> argsList = new ArrayList<String>();
-        argsList.add(Integer.toString(getViewId()));
-
-        if(options.getKeys() != null) {
-            sql += " AND key in (";
-            String item = "?";
-            for (Object key : options.getKeys()) {
-                sql += item;
-                item = ", ?";
-                argsList.add(toJSONString(key));
-            }
-            sql += ")";
-        }
-
-        Object minKey = options.getStartKey();
-        Object maxKey = options.getEndKey();
-        String minKeyDocId = options.getStartKeyDocId();
-        String maxKeyDocId = options.getEndKeyDocId();
-
-        boolean inclusiveMin = true;
-        boolean inclusiveMax = options.isInclusiveEnd();
-        if (options.isDescending()) {
-            Object min = minKey;
-            minKey = maxKey;
-            maxKey = min;
-            inclusiveMin = inclusiveMax;
-            inclusiveMax = true;
-            minKeyDocId = options.getEndKeyDocId();
-            maxKeyDocId = options.getStartKeyDocId();
-        }
-
-        if (minKey != null) {
-            if (inclusiveMin) {
-                sql += " AND key >= ?";
-            } else {
-                sql += " AND key > ?";
-            }
-            sql += collationStr;
-            String minKeyJSON = toJSONString(minKey);
-            argsList.add(minKeyJSON);
-            if (minKeyDocId != null && inclusiveMin) {
-                //OPT: This calls the JSON collator a 2nd time unnecessarily.
-                sql += String.format(" AND (key > ? %s OR docid >= ?)", collationStr);
-                argsList.add(minKeyJSON);
-                argsList.add(minKeyDocId);
-            }
-        }
-
-        if (maxKey != null) {
-            maxKey = keyForPrefixMatch(maxKey, options.getPrefixMatchLevel());
-            if (inclusiveMax) {
-                sql += " AND key <= ?";
-            } else {
-                sql += " AND key < ?";
-            }
-            sql += collationStr;
-            String maxKeyJSON = toJSONString(maxKey);
-            argsList.add(maxKeyJSON);
-            if (maxKeyDocId != null && inclusiveMax) {
-                sql += String.format(" AND (key < ? %s OR docid <= ?)", collationStr);
-                argsList.add(maxKeyJSON);
-                argsList.add(maxKeyDocId);
-            }
-        }
-
-        sql = sql
-                + " AND revs.sequence = maps.sequence AND docs.doc_id = revs.doc_id ORDER BY key";
-        sql += collationStr;
-
-        if (options.isDescending()) {
-            sql = sql + " DESC";
-        }
-
-        sql = sql + " , docs.docid " + collationStr;
-        sql = sql + " LIMIT ? OFFSET ?";
-        argsList.add(Integer.toString(options.getLimit()));
-        argsList.add(Integer.toString(options.getSkip()));
-
-        Log.v(Log.TAG_VIEW, "Query %s: %s | args: %s", name, sql, argsList);
-
-        Cursor cursor = database.getDatabase().rawQuery(sql,
-                argsList.toArray(new String[argsList.size()]));
-        return cursor;
-=======
         if (groupOrReduce(options))
             return viewStore.reducedQuery(options);
         else
             return viewStore.regularQuery(options);
->>>>>>> 2952fd26
     }
 
     ///////////////////////////////////////////////////////////////////////////
